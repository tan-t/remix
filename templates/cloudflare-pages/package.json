--- conflicted
+++ resolved
@@ -28,13 +28,8 @@
     "@types/react-dom": "^18.0.11",
     "eslint": "^8.38.0",
     "npm-run-all": "^4.1.5",
-<<<<<<< HEAD
     "typescript": "^5.0.4",
-    "wrangler": "^2.2.1"
-=======
-    "typescript": "^4.9.5",
     "wrangler": "^2.15.1"
->>>>>>> 11f2d6b1
   },
   "engines": {
     "node": ">=16.13"
