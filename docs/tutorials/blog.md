---
title: Developer Blog
order: 1
---

# Quickstart

We're going to be short on words and quick on code in this quickstart. If you're looking to see what Remix is all about in 15 minutes, this is it.

<docs-info>💿 Hey I'm Derrick the Remix Compact Disc 👋 Whenever you're supposed to _do_ something you'll see me</docs-info>

This uses TypeScript, but we always pepper the types on after we write the code. This isn't our normal workflow, but some of you aren't using TypeScript so we didn't want to clutter up the code for you. Normally we create the type as we write the code so that we get it right the first time (measure twice, cut once!).

## Creating the project

💿 Initialize a new Remix project

```sh
npx create-remix@latest
# choose Remix App Server
cd [whatever you named the project]
npm run dev
```

<docs-error>It is important that you pick Remix App Server</docs-error>

We're going to be doing some work with the file system and not all setups are compatible with the code in this tutorial.

Open up [http://localhost:3000](http://localhost:3000), the app should be running. If you want, take a minute and poke around the starter template, there's a lot of information in there.

If your application is not running properly at [http://localhost:3000](http://localhost:3000) refer to the README.md in the generated project files to see if additional set up is required for your deployment target.

<docs-error>

Make sure the `postinstall` script runs before you start the app - if it does not, run it manually (e.g. via `npm run postinstall`).

This might happen if you've added `ignore-scripts = true` to your `npm` configuration or you're using `pnpm` or other package manager that does not automatically run `postinstall` scripts, which Remix relies on.

</docs-error>

## Your First Route

We're going to make a new route to render at the "/posts" URL. Before we do that, let's link to it.

💿 First, go to `app/root.tsx`

There's a bit going on in the file. For now, find the `Layout` component and right after the link to "Home", add a new link to "/posts".

💿 Add a link to posts in `app/root.tsx`

```tsx
<li>
  <Link to="/posts">Posts</Link>
</li>
```

Back in the browser you should see your new link in the header. Go ahead and click it, you should see a 404 page since we've not created this route yet. Let's create the route now:

💿 Create a new file in `app/routes/posts/index.tsx`

```sh
mkdir app/routes/posts
touch app/routes/posts/index.tsx
```

<docs-info>Any time you see terminal commands to create files or folders, you can of course do that however you'd like, but using `mkdir` and `touch` is just a way for us to make it clear which files you should be creating.</docs-info>

We could have named it just `posts.tsx` but we'll have another route soon and it'll be nice to put them by each other. An index route will render at the folder's path (just like index.html on a web server).

You'll probably see the screen just go blank with `null`. You've got a route but there's nothing there yet. Let's add a component and export it as the default:

💿 Make the posts component

```tsx filename=app/routes/posts/index.tsx
export default function Posts() {
  return (
    <div>
      <h1>Posts</h1>
    </div>
  );
}
```

You might need to refresh the browser to see our new, bare-bones posts route.

## Loading Data

Data loading is built in to Remix.

If your web dev background is primarily in the last few years, you're probably used to creating two things here: an API route to provide data and a frontend component that consumes it. In Remix your frontend component is also its own API route and it already knows how to talk to itself on the server from the browser. That is, you don't have to fetch it.

If your background is a bit farther back than that with MVC web frameworks like Rails, then you can think of your Remix routes as backend views using React for templating, but then they know how to seamlessly hydrate in the browser to add some flair instead of writing detached jQuery code to dress up the user interactions. It's progressive enhancement realized in its fullest. Additionally, your routes are their own controller.

So let's get to it and provide some data to our component.

💿 Make the posts route "loader"

```tsx filename=app/routes/posts/index.tsx lines=[1,3-14,17-18]
import { useLoaderData } from "remix";

export const loader = () => {
  return [
    {
      slug: "my-first-post",
      title: "My First Post"
    },
    {
      slug: "90s-mixtape",
      title: "A Mixtape I Made Just For You"
    }
  ];
};

export default function Posts() {
  const posts = useLoaderData();
  console.log(posts);
  return (
    <div>
      <h1>Posts</h1>
    </div>
  );
}
```

Loaders are the backend "API" for their component and it's already wired up for you through `useLoaderData`. It's a little wild how blurry the line is between the client and the server in a Remix route. If you have your server and browser consoles both open, you'll note that they both logged our post data. That's because Remix rendered on the server to send a full HTML document like a traditional web framework, but it also hydrated in the client and logged there too.

💿 Render links to our posts

```tsx filename=app/routes/posts/index.tsx lines=[1,9-15]
import { Link, useLoaderData } from "remix";

// ...
export default function Posts() {
  const posts = useLoaderData();
  return (
    <div>
      <h1>Posts</h1>
      <ul>
        {posts.map(post => (
          <li key={post.slug}>
            <Link to={post.slug}>{post.title}</Link>
          </li>
        ))}
      </ul>
    </div>
  );
}
```

TypeScript is mad, so let's help it out:

💿 Add the Post type and generic for `useLoaderData`

```tsx filename=app/routes/posts/index.tsx lines=[3-6,9,19,23]
import { Link, useLoaderData } from "remix";

type Post = {
  slug: string;
  title: string;
};

export const loader = () => {
  const posts: Post[] = [
    {
      slug: "my-first-post",
      title: "My First Post"
    },
    {
      slug: "90s-mixtape",
      title: "A Mixtape I Made Just For You"
    }
  ];
  return posts;
};

export default function Posts() {
  const posts = useLoaderData<Post[]>();
  return (
    <div>
      <h1>Posts</h1>
      <ul>
        {posts.map(post => (
          <li key={post.slug}>
            <Link to={post.slug}>{post.title}</Link>
          </li>
        ))}
      </ul>
    </div>
  );
}
```

Hey, that's pretty cool. We get a pretty solid degree of type safety even over a network request because it's all defined in the same file. Unless the network blows up while Remix fetches the data, you've got type safety in this component and its API (remember, the component is already its own API route).

## A little refactoring

A solid practice is to create a module that deals with a particular concern. In our case it's going to be reading and writing posts. Let's set that up now and add a `getPosts` export to our module.

💿 Create `app/post.ts`

```sh
touch app/post.ts
```

We're mostly gonna copy/paste it from our route:

```tsx filename=app/post.ts
export type Post = {
  slug: string;
  title: string;
};

export function getPosts() {
  const posts: Post[] = [
    {
      slug: "my-first-post",
      title: "My First Post"
    },
    {
      slug: "90s-mixtape",
      title: "A Mixtape I Made Just For You"
    }
  ];
  return posts;
}
```

💿 Update the posts route to use our new posts module

```tsx filename=app/routes/posts/index.tsx
import { Link, useLoaderData } from "remix";
import { getPosts } from "~/post";
import type { Post } from "~/post";

export const loader = () => {
  return getPosts();
};

// ...
```

## Pulling from a data source

If we were building this for real, we'd want to store our posts in a database somewhere like Postgres, FaunaDB, Supabase, etc. This is a quickstart, so we're just going to use the file system.

Instead of hard-coding our links, we'll read them from the file system.

💿 Create a "posts/" folder in the root of the project, not in the app directory, but next to it.

```sh
mkdir posts
```

Now add some posts:

```sh
touch posts/my-first-post.md
touch posts/90s-mixtape.md
```

Put whatever you want in them, but make sure they've got some "front matter" attributes in them with a title

```md filename=posts/my-first-post.md
---
title: My First Post
---

# This is my first post

Isn't it great?
```

```md filename=posts/90s-mix-cdr.md
---
title: 90s Mixtape
---

# 90s Mixtape

- I wish (Skee-Lo)
- This Is How We Do It (Montell Jordan)
- Everlong (Foo Fighters)
- Ms. Jackson (Outkast)
- Interstate Love Song (Stone Temple Pilots)
- Killing Me Softly With His Song (Fugees, Ms. Lauryn Hill)
- Just a Friend (Biz Markie)
- The Man Who Sold The World (Nirvana)
- Semi-Charmed Life (Third Eye Blind)
- ...Baby One More Time (Britney Spears)
- Better Man (Pearl Jam)
- It's All Coming Back to Me Now (Céline Dion)
- This Kiss (Faith Hill)
- Fly Away (Lenny Kravits)
- Scar Tissue (Red Hot Chili Peppers)
- Santa Monica (Everclear)
- C'mon N' Ride it (Quad City DJ's)
```

💿 Update `getPosts` to read from the file system

We'll need a node module for this:

```sh
npm add front-matter
```

```tsx filename=app/post.ts lines=[1-3,11,13-28]
import path from "path";
import fs from "fs/promises";
import parseFrontMatter from "front-matter";

export type Post = {
  slug: string;
  title: string;
};

// relative to the server output not the source!
const postsPath = path.join(__dirname, "..", "posts");

export async function getPosts() {
  const dir = await fs.readdir(postsPath);
  return Promise.all(
    dir.map(async filename => {
      const file = await fs.readFile(
        path.join(postsPath, filename)
      );
      const { attributes } = parseFrontMatter(
        file.toString()
      );
      return {
        slug: filename.replace(/\.md$/, ""),
        title: attributes.title
      };
    })
  );
}
```

This isn't a Node file system tutorial, so you'll just have to trust us on that code. As mentioned before, you could pull this markdown from a database somewhere (which we will show you in a later tutorial).

<docs-error>If you did not use the Remix App Server you'll probably need to add an extra ".." on the path. Also note that you can't deploy this demo anywhere that doesn't have a persistent file system.</docs-error>

TypeScript is gonna be mad at that code, let's make it happy.

Since we're reading in a file, the type system has no idea what's in there, so we need a runtime check, for that we'll want an `invariant` method to make runtime checks like this easy.

💿 Ensure our posts have the proper meta data and get type safety

```sh
npm add tiny-invariant
```

```tsx filename=app/post.ts lines=[4,11-13,17-21,33-36]
import path from "path";
import fs from "fs/promises";
import parseFrontMatter from "front-matter";
import invariant from "tiny-invariant";

export type Post = {
  slug: string;
  title: string;
};

export type PostMarkdownAttributes = {
  title: string;
};

const postsPath = path.join(__dirname, "..", "posts");

function isValidPostAttributes(
  attributes: any
): attributes is PostMarkdownAttributes {
  return attributes?.title;
}

export async function getPosts() {
  const dir = await fs.readdir(postsPath);
  return Promise.all(
    dir.map(async filename => {
      const file = await fs.readFile(
        path.join(postsPath, filename)
      );
      const { attributes } = parseFrontMatter(
        file.toString()
      );
      invariant(
        isValidPostAttributes(attributes),
        `${filename} has bad meta data!`
      );
      return {
        slug: filename.replace(/\.md$/, ""),
        title: attributes.title
      };
    })
  );
}
```

Even if you aren't using TypeScript you're going to want that `invariant` check so you know what's wrong, too.

Okay! Back in the UI we should see our list of posts. Feel free to add some more posts, refresh, and watch the list grow.

## Dynamic Route Params

Now let's make a route to actually view the post. We want these URLs to work:

```
/posts/my-first-post
/posts/90s-mix-cdr
```

Instead of creating a route for every single one of our posts, we can use a "dynamic segment" in the url. Remix will parse and pass to us so we can look up the post dynamically.

💿 Create a dynamic route at "app/routes/posts/$slug.tsx"

```sh
touch app/routes/posts/\$slug.tsx
```

```tsx filename=app/routes/posts/$slug.tsx
export default function PostSlug() {
  return (
    <div>
      <h1>Some Post</h1>
    </div>
  );
}
```

You can click one of your posts and should see the new page.

💿 Add a loader to access the params

```tsx filename=app/routes/posts/$slug.tsx lines=[1,3-5,8,11]
import { useLoaderData } from "remix";

export const loader = async ({ params }) => {
  return params.slug;
};

export default function PostSlug() {
  const slug = useLoaderData();
  return (
    <div>
      <h1>Some Post: {slug}</h1>
    </div>
  );
}
```

The part of the filename attached to the `$` becomes a named key on the `params` object that comes into your loader. This is how we'll look up our blog post.

💿 Let's get some help from TypeScript for the loader function signature.

```tsx filename=app/routes/posts/$slug.tsx lines=[2,4]
import { useLoaderData } from "remix";
import type { LoaderFunction } from "remix";

export const loader: LoaderFunction = async ({
  params
}) => {
  return params.slug;
};
```

Now let's actually read the post from the file system.

💿 Add a `getPost` function to our post module

Put this function anywhere in the `app/post.ts` module:

```tsx filename=app/post.ts lines=[2,4]
// ...
export async function getPost(slug: string) {
  const filepath = path.join(postsPath, slug + ".md");
  const file = await fs.readFile(filepath);
  const { attributes } = parseFrontMatter(file.toString());
  invariant(
    isValidPostAttributes(attributes),
    `Post ${filepath} is missing attributes`
  );
  return { slug, title: attributes.title };
}
```

💿 Use the new `getPost` function in the route

```tsx filename=app/routes/posts/$slug.tsx lines=[3,4,9,10,14,17]
import { useLoaderData } from "remix";
import type { LoaderFunction } from "remix";
import { getPost } from "~/post";
import invariant from "tiny-invariant";

export const loader: LoaderFunction = async ({
  params
}) => {
  invariant(params.slug, "expected params.slug");
  return getPost(params.slug);
};

export default function PostSlug() {
  const post = useLoaderData();
  return (
    <div>
      <h1>{post.title}</h1>
    </div>
  );
}
```

Check that out! We're now pulling our posts from a data source instead of including it all in the browser as JavaScript.

Quick note on that `invariant`. Because `params` comes from the URL, we can't be totally sure that `params.slug` will be defined--maybe you change the name of the file to `$postId.ts`! It's good practice to validate that stuff with `invariant`, and it makes TypeScript happy too.

There are a lot of markdown parsers, we'll use "marked" for this tutorial because it's really easy to get working.

💿 Parse the markdown into HTML

```sh
npm add marked
# if using typescript
npm add @types/marked
```

```tsx filename=app/post.ts lines=[5,11,18,19]
import path from "path";
import fs from "fs/promises";
import parseFrontMatter from "front-matter";
import invariant from "tiny-invariant";
import { marked } from "marked";

//...
export async function getPost(slug: string) {
  const filepath = path.join(postsPath, slug + ".md");
  const file = await fs.readFile(filepath);
  const { attributes, body } = parseFrontMatter(
    file.toString()
  );
  invariant(
    isValidPostAttributes(attributes),
    `Post ${filepath} is missing attributes`
  );
  const html = marked(body);
  return { slug, html, title: attributes.title };
}
```

💿 Render the HTML in the route

```tsx filename=app/routes/posts/$slug.tsx lines=[5]
// ...
export default function PostSlug() {
  const post = useLoaderData();
  return (
    <div dangerouslySetInnerHTML={{ __html: post.html }} />
  );
}
```

Holy smokes, you did it. You have a blog.

## Creating Blog Posts

Right now our blog posts (and typo fixes) are tied to deploys. While that works and is a simple way to get started, ultimately it's much better to not have to redeploy the whole app for a simple typo change. The idea here is that your posts would be backed by a database, so we need a way to create a new blog post. We're going to be using actions for that.

Let's make a new "admin" section of the app.

💿 Create an admin route

```sh
touch app/routes/admin.tsx
```

```tsx filename=app/routes/admin.tsx
import { Link, useLoaderData } from "remix";
import { getPosts } from "~/post";
import type { Post } from "~/post";

export const loader = () => {
  return getPosts();
};

export default function Admin() {
  const posts = useLoaderData<Post[]>();
  return (
    <div className="admin">
      <nav>
        <h1>Admin</h1>
        <ul>
          {posts.map(post => (
            <li key={post.slug}>
              <Link to={`/posts/${post.slug}`}>
                {post.title}
              </Link>
            </li>
          ))}
        </ul>
      </nav>
      <main>...</main>
    </div>
  );
}
```

You should recognize a lot of that code from the posts route. We set up some extra HTML structure cause we're going to style this real quick.

💿 Create an admin stylesheet

```sh
touch app/styles/admin.css
```

```css filename=app/styles/admin.css
.admin {
  display: flex;
}

.admin > nav {
  padding-right: 2rem;
}

.admin > main {
  flex: 1;
  border-left: solid 1px #ccc;
  padding-left: 2rem;
}

em {
  color: red;
}
```

💿 Link to the stylesheet in the admin route

```tsx filename=app/routes/admin.tsx lines=[4,6-8]
import { Link, useLoaderData } from "remix";
import { getPosts } from "~/post";
import type { Post } from "~/post";
import adminStyles from "~/styles/admin.css";

export const links = () => {
  return [{ rel: "stylesheet", href: adminStyles }];
};

// ...
```

Each route can export a `links` function that returns array of `<link>` tags, except in object form instead of HTML. So we use `{ rel: "stylesheet", href: adminStyles}` instead of `<link rel="stylesheet" href="..." />`. This allows Remix to merge all of your rendered routes links together and render them in the `<Links/>` element at the top of your document. You can see another example of this in `root.tsx` if you're curious.

Alright, you should have a decent looking page with the posts on the left and a placeholder on the right.
For now, you need to navigate to [http://localhost:3000/admin](http://localhost:3000/admin) manually as we haven't set up any navigational links yet.

## Index Routes

Let's fill in that placeholder with an index route for admin. Hang with us, we're introducing "nested routes" here where your route file nesting becomes UI component nesting.

💿 Create a folder for `admin.tsx`'s child routes, with an index inside

```sh
mkdir app/routes/admin
touch app/routes/admin/index.tsx
```

```tsx filename=app/routes/admin/index.tsx
import { Link } from "remix";

export default function AdminIndex() {
  return (
    <p>
      <Link to="new">Create a New Post</Link>
    </p>
  );
}
```

If you refresh you're not going to see it yet. Every route inside of `app/routes/admin/` can now render _inside_ of `app/routes/admin.tsx` when their URL matches. You get to control which part of the `admin.tsx` layout the child routes render.

💿 Add an outlet to the admin page

```tsx filename=app/routes/admin.tsx lines=[1,19]
import { Outlet, Link, useLoaderData } from "remix";

//...
export default function Admin() {
  const posts = useLoaderData<Post[]>();
  return (
    <div className="admin">
      <nav>
        <h1>Admin</h1>
        <ul>
          {posts.map(post => (
            <li key={post.slug}>
              <Link to={`/posts/${post.slug}`}>
                {post.title}
              </Link>
            </li>
          ))}
        </ul>
      </nav>
      <main>
        <Outlet />
      </main>
    </div>
  );
}
```

Hang with us for a minute, index routes can be confusing at first. Just know that when the URL matches the parent route's path, the index will render inside the outlet.

Maybe this will help, let's add the "/admin/new" route and see what happens when we click the link.

💿 Create the `app/routes/admin/new.tsx` route

```sh
touch app/routes/admin/new.tsx
```

```tsx filename=app/routes/admin/new.tsx
export default function NewPost() {
  return <h2>New Post</h2>;
}
```

Now click the link from the index route and watch the `<Outlet/>` automatically swap out the index route for the "new" route!

## Actions

We're gonna get serious now. Let's build a form to create a new post in the our new "new" route.

💿 Add a form to the new route

```tsx filename=app/routes/admin/new.tsx lines=[1,4-25]
import { Form } from "remix";

export default function NewPost() {
  return (
    <Form method="post">
      <p>
        <label>
          Post Title: <input type="text" name="title" />
        </label>
      </p>
      <p>
        <label>
          Post Slug: <input type="text" name="slug" />
        </label>
      </p>
      <p>
        <label htmlFor="markdown">Markdown:</label>
        <br />
        <textarea id="markdown" rows={20} name="markdown" />
      </p>
      <p>
        <button type="submit">Create Post</button>
      </p>
    </Form>
  );
}
```

If you love HTML like us, you should be getting pretty excited. If you've been doing a lot of `<form onSubmit>` and `<button onClick>` you're about to have your mind blown by HTML.

All you really need for a feature like this is a form to get data from the user and a backend action to handle it. And in Remix, that's all you have to do, too.

Let's create the essential code that knows how to save a post first in our `post.ts` module.

💿 Add `createPost` anywhere inside of `app/post.ts`

```tsx filename=app/post.ts
// ...
export async function createPost(post) {
  const md = `---\ntitle: ${post.title}\n---\n\n${post.markdown}`;
  await fs.writeFile(
    path.join(postsPath, post.slug + ".md"),
    md
  );
  return getPost(post.slug);
}
```

💿 Call `createPost` from the new post route's action

```tsx filename=app/routes/admin/new.tsx lines=[1,2,4-14]
import { redirect, Form } from "remix";
import { createPost } from "~/post";

export const action = async ({ request }) => {
  const formData = await request.formData();

  const title = formData.get("title");
  const slug = formData.get("slug");
  const markdown = formData.get("markdown");

  await createPost({ title, slug, markdown });

  return redirect("/admin");
};

export default function NewPost() {
  // ...
}
```

That's it. Remix (and the browser) will take of the rest. Click the submit button and watch the sidebar that lists our posts update automatically.

In HTML an input's `name` attribute is sent over the network and available by the same name on the request's `formData`.

TypeScript is mad again, let's add some types.

💿 Add the types to both files we changed

```tsx filename=app/post.ts lines=[2-6,8]
// ...
type NewPost = {
  title: string;
  slug: string;
  markdown: string;
};

export async function createPost(post: NewPost) {
  const md = `---\ntitle: ${post.title}\n---\n\n${post.markdown}`;
  await fs.writeFile(
    path.join(postsPath, post.slug + ".md"),
    md
  );
  return getPost(post.slug);
}

//...
```

```tsx filename=app/routes/admin/new.tsx lines=[2,5]
import { Form, redirect } from "remix";
import type { ActionFunction } from "remix";
import { createPost } from "~/post";

export const action: ActionFunction = async ({
  request
}) => {
  const formData = await request.formData();

  const title = formData.get("title");
  const slug = formData.get("slug");
  const markdown = formData.get("markdown");

  await createPost({ title, slug, markdown });

  return redirect("/admin");
};
```

Whether you're using TypeScript or not, we've got a problem when the user doesn't provide values on some of these fields (and TS is still mad about that call to `createPost`).

Let's add some validation before we create the post.

💿 Validate if the form data contains what we need, and return the errors if not

```tsx filename=app/routes/admin/new.tsx lines=[11-14,16-18]
//...
export const action: ActionFunction = async ({
  request
}) => {
  const formData = await request.formData();

  const title = formData.get("title");
  const slug = formData.get("slug");
  const markdown = formData.get("markdown");

  const errors = {};
  if (!title) errors.title = true;
  if (!slug) errors.slug = true;
  if (!markdown) errors.markdown = true;

  if (Object.keys(errors).length) {
    return errors;
  }

  await createPost({ title, slug, markdown });

  return redirect("/admin");
};
```

Notice we don't return a redirect this time, we actually return the errors. These errors are available to the component via `useActionData`. It's just like `useLoaderData` but the data comes from the action after a form POST.

💿 Add validation messages to the UI

<<<<<<< HEAD
```tsx filename=app/routes/admin/new.tsx lines=[1,12-15,21-22,27-30]
import { useActionData, Form, redirect } from "remix";
=======
```tsx filename=app/routes/admin/new.tsx lines=[2,6-7,17-18,24-25,30-31]
import {
  useActionData,
  Form,
  redirect,
  ActionFunction
} from "remix";
>>>>>>> f5a551ee

// ...

export default function NewPost() {
  const errors = useActionData();

  return (
    <Form method="post">
      <p>
        <label>
          Post Title:{" "}
          {errors?.title ? (
            <em>Title is required</em>
          ) : null}
          <input type="text" name="title" />
        </label>
      </p>
      <p>
        <label>
          Post Slug:{" "}
          {errors?.slug ? <em>Slug is required</em> : null}
          <input type="text" name="slug" />
        </label>
      </p>
      <p>
        <label htmlFor="markdown">Markdown:</label>{" "}
        {errors?.markdown ? (
          <em>Markdown is required</em>
        ) : null}
        <br />
        <textarea rows={20} name="markdown" />
      </p>
      <p>
        <button type="submit">Create Post</button>
      </p>
    </Form>
  );
}
```

TypeScript is still mad, so let's add some invariants and a new type for the error object to make it happy.

```tsx filename=app/routes/admin/new.tsx lines=[4-8,15,24-26]
//...
import invariant from "tiny-invariant";

type PostError = {
  title?: boolean;
  slug?: boolean;
  markdown?: boolean;
};

export const action: ActionFunction = async ({
  request
}) => {
  // ...

  const errors: PostError = {};
  if (!title) errors.title = true;
  if (!slug) errors.slug = true;
  if (!markdown) errors.markdown = true;

  if (Object.keys(errors).length) {
    return errors;
  }

  invariant(typeof title === "string");
  invariant(typeof slug === "string");
  invariant(typeof markdown === "string");
  await createPost({ title, slug, markdown });

  return redirect("/admin");
};
```

For some real fun, disable JavaScript in your dev tools and try it out. Because Remix is built on the fundamentals of HTTP and HTML, this whole thing works without JavaScript in the browser. But that's not the point. Let's slow this down and add some "pending UI" to our form.

💿 Slow down our action with a fake delay

```tsx filename=app/routes/admin/new.tsx lines=[5-6]
// ...
export const action: ActionFunction = async ({
  request
}) => {
  await new Promise(res => setTimeout(res, 1000));

  const formData = await request.formData();

  const title = formData.get("title");
  const slug = formData.get("slug");
  const markdown = formData.get("markdown");
  // ...
};
//...
```

💿 Add some pending UI with `useTransition`

```tsx filename=app/routes/admin/new.tsx lines=[2,12,20-22]
import {
  useTransition,
  useActionData,
  Form,
  redirect
} from "remix";

// ...

export default function NewPost() {
  const errors = useActionData();
  const transition = useTransition();

  return (
    <Form method="post">
      {/* ... */}

      <p>
        <button type="submit">
          {transition.submission
            ? "Creating..."
            : "Create Post"}
        </button>
      </p>
    </Form>
  );
}
```

Now the user gets an enhanced experience than if we had just done this without JavaScript in the browser at all. Some other things that you could do to make it better is automatically slugify the title into the slug field or let the user override it (maybe we'll add that later).

That's it for today! Your homework is to make an `/admin/edit` page for your posts. The links are already there in the sidebar but they return 404! Create a new route that reads the posts, and puts them into the fields. All the code you need is already in `app/routes/posts/$slug.ts` and `app/routes/posts/new.ts`. You just gotta put it together.

We hope you love Remix!<|MERGE_RESOLUTION|>--- conflicted
+++ resolved
@@ -885,10 +885,6 @@
 
 💿 Add validation messages to the UI
 
-<<<<<<< HEAD
-```tsx filename=app/routes/admin/new.tsx lines=[1,12-15,21-22,27-30]
-import { useActionData, Form, redirect } from "remix";
-=======
 ```tsx filename=app/routes/admin/new.tsx lines=[2,6-7,17-18,24-25,30-31]
 import {
   useActionData,
@@ -896,7 +892,6 @@
   redirect,
   ActionFunction
 } from "remix";
->>>>>>> f5a551ee
 
 // ...
 
